#!/bin/bash -e

# Copyright 2018 Istio Authors
#
# Licensed under the Apache License, Version 2.0 (the "License");
# you may not use this file except in compliance with the License.
# You may obtain a copy of the License at
#
#    http://www.apache.org/licenses/LICENSE-2.0
#
# Unless required by applicable law or agreed to in writing, software
# distributed under the License is distributed on an "AS IS" BASIS,
# WITHOUT WARRANTIES OR CONDITIONS OF ANY KIND, either express or implied.
# See the License for the specific language governing permissions and
# limitations under the License.

set -x

function print_help() {
    echo 'Usage: test.sh [--skip-setup] [--skip-cleanup] <istio-directory>'
    exit 1
}

# Customizable
INGRESS_NS=${INGRESS_NS:-istio-ingress}

export WAIT_TIMEOUT=${WAIT_TIMEOUT:-5m}
SKIP_CLEANUP=${SKIP_CLEANUP:-0}
SKIP_SETUP=${SKIP_SETUP:-0}
while [ $# -gt 0 ]
do
    case $1 in
        --skip-cleanup)
            SKIP_CLEANUP=1
            ;;
        --skip-setup)
            SKIP_SETUP=1
            ;;
        *)
            if [ ! -z "$ISTIO_PATH" ]; then
                echo "invalid arguments"
                print_help
            fi
            ISTIO_PATH=$1
        ;;
    esac
    shift 1
done

#FIXME ISTIO_PATH not needed if skip setup + cleanup
if [ -z "$ISTIO_PATH" ]; then
    echo "istio-directory not set"
    print_help
fi
if [ ! -d "$ISTIO_PATH" ]; then
    echo "$ISTIO_PATH is not a directory"
    print_help
fi

cd $ISTIO_PATH

BOOKINFO_DEPLOYMENTS="details-v1 productpage-v1 ratings-v1 reviews-v1 reviews-v2 reviews-v3"

if [ "$SKIP_SETUP" -ne 1 ]; then
    kubectl create ns bookinfo || true
    # We use the first namespace with sidecar injection enabled to determine the control plane's namespace.
    # Fails in KIND.
    if [ -z "$ISTIO_CONTROL" ]; then
        ISTIO_CONTROL=$(kubectl get namespaces -o=jsonpath='{$.items[:1].metadata.labels.istio-env}' -l istio-env)
    fi
    ISTIO_CONTROL=${ISTIO_CONTROL:-istio-control}

<<<<<<< HEAD
    if [ -z "$SKIP_DELETE" ]; then
        kubectl -n bookinfo delete -f samples/bookinfo/platform/kube/bookinfo.yaml --ignore-not-found
        kubectl -n bookinfo delete -f samples/bookinfo/networking/destination-rule-all-mtls.yaml --ignore-not-found
        kubectl -n bookinfo delete -f samples/bookinfo/networking/bookinfo-gateway.yaml --ignore-not-found
    fi
=======
    kubectl -n bookinfo delete -f samples/bookinfo/platform/kube/bookinfo.yaml --ignore-not-found
    kubectl -n bookinfo delete -f samples/bookinfo/networking/destination-rule-all.yaml --ignore-not-found
    kubectl -n bookinfo delete -f samples/bookinfo/networking/bookinfo-gateway.yaml --ignore-not-found

    kubectl label ns bookinfo istio-env=${ISTIO_CONTROL} --overwrite
>>>>>>> 321d005b

    # Must skip if testing with global inject
    if [ -z "$SKIP_LABEL" ]; then
        kubectl label ns bookinfo istio-env=${ISTIO_CONTROL} --overwrite
    fi
    kubectl -n bookinfo apply -f samples/bookinfo/platform/kube/bookinfo.yaml
    kubectl -n bookinfo apply -f samples/bookinfo/networking/destination-rule-all.yaml
    kubectl -n bookinfo apply -f samples/bookinfo/networking/bookinfo-gateway.yaml

    for depl in ${BOOKINFO_DEPLOYMENTS}; do
        kubectl -n bookinfo rollout status deployments $depl --timeout=$WAIT_TIMEOUT
    done
fi

set +e
n=1
while true
do
    export INGRESS_HOST=$(kubectl -n ${INGRESS_NS} get service istio-ingressgateway -o jsonpath='{.status.loadBalancer.ingress[0].ip}')
    if [ -z $INGRESS_HOST ]; then
        export INGRESS_HOST=$(kubectl -n ${INGRESS_NS} get service istio-ingressgateway -o jsonpath='{.spec.clusterIP}')
    fi
    export INGRESS_PORT=$(kubectl -n ${INGRESS_NS} get service istio-ingressgateway -o jsonpath='{.spec.ports[?(@.name=="http2")].port}')
    export SECURE_INGRESS_PORT=$(kubectl -n ${INGRESS_NS} get service istio-ingressgateway -o jsonpath='{.spec.ports[?(@.name=="https")].port}')
    export GATEWAY_URL=$INGRESS_HOST:$INGRESS_PORT
    RESULT=$(curl -s -o /dev/null -w "%{http_code}" http://${GATEWAY_URL}/productpage)
    if [ $RESULT -eq "200"  ]; then
        break
    fi
    if [ $n -ge 5 ]; then
        exit 1
    fi
    n=$((n+1))
    echo "Retrying in 10s..."
    sleep 10
done
set -e

if [ "$SKIP_CLEANUP" -ne 1 ]; then
    echo "Cleaning up..."
    kubectl -n bookinfo delete -f samples/bookinfo/platform/kube/bookinfo.yaml --ignore-not-found
    kubectl -n bookinfo delete -f samples/bookinfo/networking/destination-rule-all.yaml --ignore-not-found
    kubectl -n bookinfo delete -f samples/bookinfo/networking/bookinfo-gateway.yaml --ignore-not-found
fi<|MERGE_RESOLUTION|>--- conflicted
+++ resolved
@@ -70,19 +70,13 @@
     fi
     ISTIO_CONTROL=${ISTIO_CONTROL:-istio-control}
 
-<<<<<<< HEAD
     if [ -z "$SKIP_DELETE" ]; then
         kubectl -n bookinfo delete -f samples/bookinfo/platform/kube/bookinfo.yaml --ignore-not-found
-        kubectl -n bookinfo delete -f samples/bookinfo/networking/destination-rule-all-mtls.yaml --ignore-not-found
+        kubectl -n bookinfo delete -f samples/bookinfo/networking/destination-rule-all.yaml --ignore-not-found
         kubectl -n bookinfo delete -f samples/bookinfo/networking/bookinfo-gateway.yaml --ignore-not-found
+
+        kubectl label ns bookinfo istio-env=${ISTIO_CONTROL} --overwrite
     fi
-=======
-    kubectl -n bookinfo delete -f samples/bookinfo/platform/kube/bookinfo.yaml --ignore-not-found
-    kubectl -n bookinfo delete -f samples/bookinfo/networking/destination-rule-all.yaml --ignore-not-found
-    kubectl -n bookinfo delete -f samples/bookinfo/networking/bookinfo-gateway.yaml --ignore-not-found
-
-    kubectl label ns bookinfo istio-env=${ISTIO_CONTROL} --overwrite
->>>>>>> 321d005b
 
     # Must skip if testing with global inject
     if [ -z "$SKIP_LABEL" ]; then
